package report

// Copyright (C) 2021-2024 Intel Corporation
// SPDX-License-Identifier: BSD-3-Clause

// table_defs.go defines the tables used for generating reports

import (
	"fmt"
	"log/slog"
	"math"
	"regexp"
	"strconv"
	"strings"

	"perfspect/internal/cpudb"
	"perfspect/internal/script"

	"github.com/xuri/excelize/v2"
)

type Insight struct {
	Recommendation string
	Justification  string
}

type FieldsRetriever func(map[string]script.ScriptOutput) []Field
type InsightsRetriever func(map[string]script.ScriptOutput, TableValues) []Insight
type HTMLTableRenderer func(TableValues, string) string
type HTMLMultiTargetTableRenderer func([]TableValues, []string) string
type TextTableRenderer func(TableValues) string
type XlsxTableRenderer func(TableValues, *excelize.File, string, *int)

type TableDefinition struct {
	Name        string
	ScriptNames []string
	// Fields function is called to retrieve field values from the script outputs
	FieldsFunc  FieldsRetriever
	MenuLabel   string // add to tables that will be displayed in the menu
	HasRows     bool   // table is meant to be displayed in row form, i.e., a field may have multiple values
	NoDataFound string // message to display when no data is found
	// render functions are used to override the default rendering behavior
	HTMLTableRendererFunc            HTMLTableRenderer
	HTMLMultiTargetTableRendererFunc HTMLMultiTargetTableRenderer
	TextTableRendererFunc            TextTableRenderer
	XlsxTableRendererFunc            XlsxTableRenderer
	// insights function is used to retrieve insights about the data in the table
	InsightsFunc InsightsRetriever
}

// Field represents the values for a field in a table
type Field struct {
	Name   string
	Values []string
}

// TableValues combines the table definition with the resulting fields and their values
type TableValues struct {
	TableDefinition
	Fields   []Field
	Insights []Insight
}

const (
	// report table names
	HostTableName               = "Host"
	SystemTableName             = "System"
	BaseboardTableName          = "Baseboard"
	ChassisTableName            = "Chassis"
	PCIeSlotsTableName          = "PCIe Slots"
	BIOSTableName               = "BIOS"
	OperatingSystemTableName    = "Operating System"
	SoftwareVersionTableName    = "Software Version"
	CPUTableName                = "CPU"
	ISATableName                = "ISA"
	AcceleratorTableName        = "Accelerator"
	PowerTableName              = "Power"
	CstateTableName             = "C-states"
	CoreTurboFrequencyTableName = "Core Turbo Frequency"
	UncoreTableName             = "Uncore"
	ElcTableName                = "Efficiency Latency Control"
	MemoryTableName             = "Memory"
	DIMMTableName               = "DIMM"
	NICTableName                = "NIC"
	NetworkIRQMappingTableName  = "Network IRQ Mapping"
	DiskTableName               = "Disk"
	FilesystemTableName         = "Filesystem"
	GPUTableName                = "GPU"
	GaudiTableName              = "Gaudi"
	CXLDeviceTableName          = "CXL Device"
	CVETableName                = "CVE"
	ProcessTableName            = "Process"
	SensorTableName             = "Sensor"
	ChassisStatusTableName      = "Chassis Status"
	PMUTableName                = "PMU"
	SystemEventLogTableName     = "System Event Log"
	KernelLogTableName          = "Kernel Log"
	SystemSummaryTableName      = "System Summary"
	// benchmark table names
	CPUSpeedTableName       = "CPU Speed"
	CPUPowerTableName       = "CPU Power"
	CPUTemperatureTableName = "CPU Temperature"
	CPUFrequencyTableName   = "CPU Frequency"
	MemoryLatencyTableName  = "Memory Latency"
	NUMABandwidthTableName  = "NUMA Bandwidth"
	StoragePerfTableName    = "Storage Performance"
	// telemetry table names
	CPUUtilizationTableName        = "CPU Utilization"
	AverageCPUUtilizationTableName = "Average CPU Utilization"
	IRQRateTableName               = "IRQ Rate"
	DriveStatsTableName            = "Drive Stats"
	NetworkStatsTableName          = "Network Stats"
	MemoryStatsTableName           = "Memory Stats"
	PowerStatsTableName            = "Power Stats"
	// config  table names
	ConfigurationTableName = "Configuration"
	// flamegraph table names
	CodePathFrequencyTableName = "Code Path Frequency"
	// lock table names
	KernelLockAnalysisTableName = "Kernel Lock Analysis"
)

const (
	// menu labels
	HostMenuLabel          = "Host"
	SoftwareMenuLabel      = "Software"
	CPUMenuLabel           = "CPU"
	PowerMenuLabel         = "Power"
	MemoryMenuLabel        = "Memory"
	NetworkMenuLabel       = "Network"
	StorageMenuLabel       = "Storage"
	DevicesMenuLabel       = "Devices"
	SecurityMenuLabel      = "Security"
	StatusMenuLabel        = "Status"
	LogsMenuLabel          = "Logs"
	SystemSummaryMenuLabel = "System Summary"
)

var tableDefinitions = map[string]TableDefinition{
	//
	// configuration tables
	//
	HostTableName: {
		Name:      HostTableName,
		HasRows:   false,
		MenuLabel: HostMenuLabel,
		ScriptNames: []string{
			script.HostnameScriptName,
			script.DateScriptName,
			script.DmidecodeScriptName},
		FieldsFunc: hostTableValues},
	BIOSTableName: {
		Name:      BIOSTableName,
		HasRows:   false,
		MenuLabel: SoftwareMenuLabel,
		ScriptNames: []string{
			script.DmidecodeScriptName,
		},
		FieldsFunc: biosTableValues},
	OperatingSystemTableName: {
		Name:    OperatingSystemTableName,
		HasRows: false,
		ScriptNames: []string{
			script.EtcReleaseScriptName,
			script.UnameScriptName,
			script.ProcCmdlineScriptName,
			script.ProcCpuinfoScriptName},
		FieldsFunc: operatingSystemTableValues},
	SoftwareVersionTableName: {
		Name:    SoftwareVersionTableName,
		HasRows: false,
		ScriptNames: []string{
			script.GccVersionScriptName,
			script.GlibcVersionScriptName,
			script.BinutilsVersionScriptName,
			script.PythonVersionScriptName,
			script.Python3VersionScriptName,
			script.JavaVersionScriptName,
			script.OpensslVersionScriptName},
		FieldsFunc: softwareVersionTableValues},
	CPUTableName: {
		Name:      CPUTableName,
		HasRows:   false,
		MenuLabel: CPUMenuLabel,
		ScriptNames: []string{
			script.LscpuScriptName,
			script.LspciBitsScriptName,
			script.LspciDevicesScriptName,
			script.CpuidScriptName,
			script.BaseFrequencyScriptName,
			script.MaximumFrequencyScriptName,
			script.SpecTurboFrequenciesScriptName,
			script.SpecTurboCoresScriptName,
			script.PPINName,
			script.PrefetchControlName,
			script.PrefetchersName,
			script.L3WaySizeName},
		FieldsFunc:   cpuTableValues,
		InsightsFunc: cpuTableInsights},
	ISATableName: {
		Name:        ISATableName,
		ScriptNames: []string{script.CpuidScriptName},
		FieldsFunc:  isaTableValues},
	AcceleratorTableName: {
		Name:    AcceleratorTableName,
		HasRows: true,
		ScriptNames: []string{
			script.LshwScriptName,
			script.IaaDevicesScriptName,
			script.DsaDevicesScriptName},
		FieldsFunc:   acceleratorTableValues,
		InsightsFunc: acceleratorTableInsights},
	PowerTableName: {
		Name:      PowerTableName,
		HasRows:   false,
		MenuLabel: PowerMenuLabel,
		ScriptNames: []string{
			script.PackagePowerLimitName,
			script.EpbScriptName,
			script.EppScriptName,
			script.EppValidScriptName,
			script.EppPackageControlScriptName,
			script.EppPackageScriptName,
			script.ScalingDriverScriptName,
			script.ScalingGovernorScriptName},
		FieldsFunc:   powerTableValues,
		InsightsFunc: powerTableInsights},
	CstateTableName: {
		Name:    CstateTableName,
		HasRows: true,
		ScriptNames: []string{
			script.CstatesScriptName,
		},
		FieldsFunc: cstateTableValues},
	CoreTurboFrequencyTableName: {
		Name:    CoreTurboFrequencyTableName,
		HasRows: true,
		ScriptNames: []string{
			script.SpecTurboFrequenciesScriptName,
			script.SpecTurboCoresScriptName,
			script.LscpuScriptName,
			script.LspciBitsScriptName,
			script.LspciDevicesScriptName,
		},
		FieldsFunc:            coreTurboFrequencyTableValues,
		HTMLTableRendererFunc: coreTurboFrequencyTableHTMLRenderer},
	UncoreTableName: {
		Name:    UncoreTableName,
		HasRows: false,
		ScriptNames: []string{
			script.UncoreMaxFromMSRScriptName,
			script.UncoreMinFromMSRScriptName,
			script.UncoreMaxFromTPMIScriptName,
			script.UncoreMinFromTPMIScriptName,
			script.ChaCountScriptName,
			script.LscpuScriptName,
			script.LspciBitsScriptName,
			script.LspciDevicesScriptName},
		FieldsFunc: uncoreTableValues},
	ElcTableName: {
		Name:    ElcTableName,
		HasRows: true,
		ScriptNames: []string{
			script.ElcScriptName,
		},
		FieldsFunc:   elcTableValues,
		InsightsFunc: elcTableInsights},
	MemoryTableName: {
		Name:      MemoryTableName,
		HasRows:   false,
		MenuLabel: MemoryMenuLabel,
		ScriptNames: []string{
			script.DmidecodeScriptName,
			script.MeminfoScriptName,
			script.TransparentHugePagesScriptName,
			script.NumaBalancingScriptName,
			script.LscpuScriptName,
			script.LspciBitsScriptName,
			script.LspciDevicesScriptName},
		FieldsFunc:   memoryTableValues,
		InsightsFunc: memoryTableInsights},
	DIMMTableName: {
		Name:    DIMMTableName,
		HasRows: true,
		ScriptNames: []string{
			script.DmidecodeScriptName,
			script.LscpuScriptName,
			script.LspciBitsScriptName,
			script.LspciDevicesScriptName,
		},
		FieldsFunc:            dimmTableValues,
		InsightsFunc:          dimmTableInsights,
		HTMLTableRendererFunc: dimmTableHTMLRenderer},
	NICTableName: {
		Name:      NICTableName,
		HasRows:   true,
		MenuLabel: NetworkMenuLabel,
		ScriptNames: []string{
			script.NicInfoScriptName,
			script.LshwScriptName,
		},
		FieldsFunc: nicTableValues},
	NetworkIRQMappingTableName: {
		Name:    NetworkIRQMappingTableName,
		HasRows: true,
		ScriptNames: []string{
			script.LshwScriptName,
			script.NicInfoScriptName,
		},
		FieldsFunc: networkIRQMappingTableValues},
	DiskTableName: {
		Name:      DiskTableName,
		HasRows:   true,
		MenuLabel: StorageMenuLabel,
		ScriptNames: []string{
			script.DiskInfoScriptName,
			script.HdparmScriptName,
		},
		FieldsFunc: diskTableValues},
	FilesystemTableName: {
		Name:    FilesystemTableName,
		HasRows: true,
		ScriptNames: []string{
			script.DfScriptName,
			script.FindMntScriptName,
		},
		FieldsFunc:   filesystemTableValues,
		InsightsFunc: filesystemTableInsights},
	GPUTableName: {
		Name:      GPUTableName,
		HasRows:   true,
		MenuLabel: DevicesMenuLabel,
		ScriptNames: []string{
			script.LshwScriptName,
		},
		FieldsFunc: gpuTableValues},
	GaudiTableName: {
		Name:    GaudiTableName,
		HasRows: true,
		ScriptNames: []string{
			script.GaudiInfoScriptName,
			script.GaudiFirmwareScriptName,
			script.GaudiNumaScriptName,
		},
		FieldsFunc: gaudiTableValues},
	CXLDeviceTableName: {
		Name:    CXLDeviceTableName,
		HasRows: true,
		ScriptNames: []string{
			script.LspciVmmScriptName,
		},
		FieldsFunc: cxlDeviceTableValues},
	PCIeSlotsTableName: {
		Name:    PCIeSlotsTableName,
		HasRows: true,
		ScriptNames: []string{
			script.DmidecodeScriptName,
		},
		FieldsFunc: pcieSlotsTableValues},
	CVETableName: {
		Name:      CVETableName,
		MenuLabel: SecurityMenuLabel,
		ScriptNames: []string{
			script.CveScriptName,
		},
		FieldsFunc:   cveTableValues,
		InsightsFunc: cveTableInsights},
	ProcessTableName: {
		Name:      ProcessTableName,
		HasRows:   true,
		MenuLabel: StatusMenuLabel,
		ScriptNames: []string{
			script.ProcessListScriptName,
		},
		FieldsFunc: processTableValues},
	SensorTableName: {
		Name:    SensorTableName,
		HasRows: true,
		ScriptNames: []string{
			script.IpmitoolSensorsScriptName,
		},
		FieldsFunc: sensorTableValues},
	ChassisStatusTableName: {
		Name:    ChassisStatusTableName,
		HasRows: false,
		ScriptNames: []string{
			script.IpmitoolChassisScriptName,
			script.IpmitoolEventTimeScriptName,
		},
		FieldsFunc: chassisStatusTableValues},
	PMUTableName: {
		Name:    PMUTableName,
		HasRows: false,
		ScriptNames: []string{
			script.PMUBusyScriptName,
			script.PMUDriverVersionScriptName,
		},
		FieldsFunc: pmuTableValues},
	SystemEventLogTableName: {
		Name:      SystemEventLogTableName,
		HasRows:   true,
		MenuLabel: LogsMenuLabel,
		ScriptNames: []string{
			script.IpmitoolEventsScriptName,
		},
		FieldsFunc:   systemEventLogTableValues,
		InsightsFunc: systemEventLogTableInsights},
	KernelLogTableName: {
		Name:    KernelLogTableName,
		HasRows: true,
		ScriptNames: []string{
			script.KernelLogScriptName,
		},
		FieldsFunc: kernelLogTableValues},
	SystemSummaryTableName: {
		Name:      SystemSummaryTableName,
		HasRows:   false,
		MenuLabel: SystemSummaryMenuLabel,
		ScriptNames: []string{
			script.HostnameScriptName,
			script.DateScriptName,
			script.DmidecodeScriptName,
			script.LscpuScriptName,
			script.LspciBitsScriptName,
			script.LspciDevicesScriptName,
			script.L3WaySizeName,
			script.CpuidScriptName,
			script.BaseFrequencyScriptName,
			script.SpecTurboCoresScriptName,
			script.SpecTurboFrequenciesScriptName,
			script.PrefetchControlName,
			script.PrefetchersName,
			script.PPINName,
			script.LshwScriptName,
			script.MeminfoScriptName,
			script.TransparentHugePagesScriptName,
			script.NumaBalancingScriptName,
			script.NicInfoScriptName,
			script.DiskInfoScriptName,
			script.ProcCpuinfoScriptName,
			script.UnameScriptName,
			script.EtcReleaseScriptName,
			script.PackagePowerLimitName,
			script.EpbScriptName,
			script.ScalingDriverScriptName,
			script.ScalingGovernorScriptName,
			script.CstatesScriptName,
			script.ElcScriptName,
			script.CveScriptName,
		},
		FieldsFunc: systemSummaryTableValues},
	//
	// configuration set table
	//
	ConfigurationTableName: {
		Name:    ConfigurationTableName,
		HasRows: false,
		ScriptNames: []string{
			script.LscpuScriptName,
			script.LspciBitsScriptName,
			script.LspciDevicesScriptName,
			script.L3WaySizeName,
			script.PackagePowerLimitName,
			script.EpbScriptName,
			script.EppScriptName,
			script.EppValidScriptName,
			script.EppPackageControlScriptName,
			script.EppPackageScriptName,
			script.ScalingGovernorScriptName,
			script.UncoreMaxFromMSRScriptName,
			script.UncoreMinFromMSRScriptName,
			script.UncoreMaxFromTPMIScriptName,
			script.UncoreMinFromTPMIScriptName,
			script.SpecTurboFrequenciesScriptName,
			script.SpecTurboCoresScriptName,
			script.ElcScriptName,
		},
		FieldsFunc: configurationTableValues},
	//
	// benchmarking tables
	//
	CPUSpeedTableName: {
		Name:      CPUSpeedTableName,
		MenuLabel: CPUSpeedTableName,
		HasRows:   false,
		ScriptNames: []string{
			script.CpuSpeedScriptName,
		},
		FieldsFunc: cpuSpeedTableValues},
	CPUPowerTableName: {
		Name:      CPUPowerTableName,
		MenuLabel: CPUPowerTableName,
		HasRows:   false,
		ScriptNames: []string{
			script.IdlePowerScriptName,
			script.TurboFrequencyPowerAndTemperatureScriptName,
		},
		FieldsFunc: cpuPowerTableValues},
	CPUTemperatureTableName: {
		Name:      CPUTemperatureTableName,
		MenuLabel: CPUTemperatureTableName,
		HasRows:   false,
		ScriptNames: []string{
			script.TurboFrequencyPowerAndTemperatureScriptName,
		},
		FieldsFunc: cpuTemperatureTableValues},
	CPUFrequencyTableName: {
		Name:      CPUFrequencyTableName,
		MenuLabel: CPUFrequencyTableName,
		HasRows:   true,
		ScriptNames: []string{
			script.SpecTurboFrequenciesScriptName,
			script.SpecTurboCoresScriptName,
			script.LscpuScriptName,
			script.LspciBitsScriptName,
			script.LspciDevicesScriptName,
			script.TurboFrequenciesScriptName,
		},
		FieldsFunc:            cpuFrequencyTableValues,
		HTMLTableRendererFunc: cpuFrequencyTableHtmlRenderer},
	MemoryLatencyTableName: {
		Name:      MemoryLatencyTableName,
		MenuLabel: MemoryLatencyTableName,
		HasRows:   true,
		ScriptNames: []string{
			script.MemoryBandwidthAndLatencyScriptName,
		},
		NoDataFound:                      "No memory latency data found. Please see the GitHub repository README for instructions on how to install Intel Memory Latency Checker (mlc).",
		FieldsFunc:                       memoryLatencyTableValues,
		HTMLTableRendererFunc:            memoryLatencyTableHtmlRenderer,
		HTMLMultiTargetTableRendererFunc: memoryLatencyTableMultiTargetHtmlRenderer},
	NUMABandwidthTableName: {
		Name:      NUMABandwidthTableName,
		MenuLabel: NUMABandwidthTableName,
		HasRows:   true,
		ScriptNames: []string{
			script.NumaBandwidthScriptName,
		},
<<<<<<< HEAD
		FieldsFunc: numaBandwidthTableValues},
	StoragePerfTableName: {
		Name:      StoragePerfTableName,
		MenuLabel: StoragePerfTableName,
		HasRows:   false,
		ScriptNames: []string{
			script.StoragePerfScriptName,
		},
		FieldsFunc: storagePerfTableValues},
=======
		NoDataFound: "No NUMA bandwidth data found. Please see the GitHub repository README for instructions on how to install Intel Memory Latency Checker (mlc).",
		FieldsFunc:  numaBandwidthTableValues},
>>>>>>> 13a92d2e
	//
	// telemetry tables
	//
	CPUUtilizationTableName: {
		Name:      CPUUtilizationTableName,
		MenuLabel: CPUUtilizationTableName,
		HasRows:   true,
		ScriptNames: []string{
			script.MpstatScriptName,
		},
		FieldsFunc:            cpuUtilizationTableValues,
		HTMLTableRendererFunc: cpuUtilizationTableHTMLRenderer},
	AverageCPUUtilizationTableName: {
		Name:      AverageCPUUtilizationTableName,
		MenuLabel: AverageCPUUtilizationTableName,
		HasRows:   true,
		ScriptNames: []string{
			script.MpstatScriptName,
		},
		FieldsFunc:            averageCPUUtilizationTableValues,
		HTMLTableRendererFunc: averageCPUUtilizationTableHTMLRenderer},
	IRQRateTableName: {
		Name:      IRQRateTableName,
		MenuLabel: IRQRateTableName,
		HasRows:   true,
		ScriptNames: []string{
			script.MpstatScriptName,
		},
		FieldsFunc:            irqRateTableValues,
		HTMLTableRendererFunc: irqRateTableHTMLRenderer},
	DriveStatsTableName: {
		Name:      DriveStatsTableName,
		MenuLabel: DriveStatsTableName,
		HasRows:   true,
		ScriptNames: []string{
			script.IostatScriptName,
		},
		FieldsFunc:            driveStatsTableValues,
		HTMLTableRendererFunc: driveStatsTableHTMLRenderer},
	NetworkStatsTableName: {
		Name:      NetworkStatsTableName,
		MenuLabel: NetworkStatsTableName,
		HasRows:   true,
		ScriptNames: []string{
			script.SarNetworkScriptName,
		},
		FieldsFunc:            networkStatsTableValues,
		HTMLTableRendererFunc: networkStatsTableHTMLRenderer},
	MemoryStatsTableName: {
		Name:      MemoryStatsTableName,
		MenuLabel: MemoryStatsTableName,
		HasRows:   true,
		ScriptNames: []string{
			script.SarMemoryScriptName,
		},
		FieldsFunc:            memoryStatsTableValues,
		HTMLTableRendererFunc: memoryStatsTableHTMLRenderer},
	PowerStatsTableName: {
		Name:      PowerStatsTableName,
		MenuLabel: PowerStatsTableName,
		HasRows:   true,
		ScriptNames: []string{
			script.TurbostatScriptName,
		},
		FieldsFunc:            powerStatsTableValues,
		HTMLTableRendererFunc: powerStatsTableHTMLRenderer},
	//
	// flamegraph tables
	//
	CodePathFrequencyTableName: {
		Name: CodePathFrequencyTableName,
		ScriptNames: []string{
			script.ProfileJavaScriptName,
			script.ProfileSystemScriptName,
		},
		FieldsFunc:            codePathFrequencyTableValues,
		HTMLTableRendererFunc: codePathFrequencyTableHTMLRenderer},
	//
	// kernel lock analysis tables
	//
	KernelLockAnalysisTableName: {
		Name: KernelLockAnalysisTableName,
		ScriptNames: []string{
			script.ProfileKernelLockScriptName,
		},
		FieldsFunc:            kernelLockAnalysisTableValues,
		HTMLTableRendererFunc: kernelLockAnalysisHTMLRenderer,
	},
}

// GetScriptNamesForTable returns the script names required to generate the table with the given name
func GetScriptNamesForTable(name string) []string {
	if _, ok := tableDefinitions[name]; !ok {
		panic(fmt.Sprintf("table not found: %s", name))
	}
	return tableDefinitions[name].ScriptNames
}

// GetValuesForTable returns the fields and their values for the table with the given name
func GetValuesForTable(name string, outputs map[string]script.ScriptOutput) TableValues {
	// if table with given name doesn't exist, panic
	if _, ok := tableDefinitions[name]; !ok {
		panic(fmt.Sprintf("table not found: %s", name))
	}
	table := tableDefinitions[name]
	// ValuesFunc can't be nil
	if table.FieldsFunc == nil {
		panic(fmt.Sprintf("table %s, ValuesFunc cannot be nil", name))
	}
	// call the table's FieldsFunc to get the table's fields and values
	fields := table.FieldsFunc(outputs)
	tableValues := TableValues{
		TableDefinition: tableDefinitions[name],
		Fields:          fields,
	}
	// sanity check
	validateTableValues(tableValues)
	// call the table's InsightsFunc to get insights about the data in the table
	if table.InsightsFunc != nil {
		tableValues.Insights = table.InsightsFunc(outputs, tableValues)
	}
	return tableValues
}

func getFieldIndex(fieldName string, tableValues TableValues) (int, error) {
	for i, field := range tableValues.Fields {
		if field.Name == fieldName {
			if len(field.Values) == 0 {
				return -1, fmt.Errorf("field [%s] does not have associated value(s)", field.Name)
			}
			return i, nil
		}
	}
	return -1, fmt.Errorf("field [%s] not found in table [%s]", fieldName, tableValues.Name)
}

func validateTableValues(tableValues TableValues) {
	if tableValues.Name == "" {
		panic("table name cannot be empty")
	}
	// no field values is a valid state
	if len(tableValues.Fields) == 0 {
		return
	}
	// field names cannot be empty
	for i, field := range tableValues.Fields {
		if field.Name == "" {
			panic(fmt.Sprintf("table %s, field %d, name cannot be empty", tableValues.Name, i))
		}
	}
	// the number of entries in each field must be the same
	numEntries := len(tableValues.Fields[0].Values)
	for i, field := range tableValues.Fields {
		if len(field.Values) != numEntries {
			panic(fmt.Sprintf("table %s, field %d, %s, number of entries must be the same for all fields", tableValues.Name, i, field.Name))
		}
	}
}

//
// define the fieldsFunc for each table
//

func hostTableValues(outputs map[string]script.ScriptOutput) []Field {
	return []Field{
		{Name: "Host Name", Values: []string{strings.TrimSpace(outputs[script.HostnameScriptName].Stdout)}},
		{Name: "Time", Values: []string{strings.TrimSpace(outputs[script.DateScriptName].Stdout)}},
		{Name: "System", Values: []string{valFromDmiDecodeRegexSubmatch(outputs[script.DmidecodeScriptName].Stdout, "1", `^Manufacturer:\s*(.+?)$`) + " " + valFromDmiDecodeRegexSubmatch(outputs[script.DmidecodeScriptName].Stdout, "1", `^Product Name:\s*(.+?)$`)}},
		{Name: "Baseboard", Values: []string{valFromDmiDecodeRegexSubmatch(outputs[script.DmidecodeScriptName].Stdout, "2", `^Manufacturer:\s*(.+?)$`) + " " + valFromDmiDecodeRegexSubmatch(outputs[script.DmidecodeScriptName].Stdout, "2", `^Product Name:\s*(.+?)$`)}},
		{Name: "Chassis", Values: []string{valFromDmiDecodeRegexSubmatch(outputs[script.DmidecodeScriptName].Stdout, "3", `^Manufacturer:\s*(.+?)$`) + " " + valFromDmiDecodeRegexSubmatch(outputs[script.DmidecodeScriptName].Stdout, "3", `^Type:\s*(.+?)$`)}},
	}
}

func pcieSlotsTableValues(outputs map[string]script.ScriptOutput) []Field {
	fields := []Field{
		{Name: "Designation"},
		{Name: "Type"},
		{Name: "Length"},
		{Name: "Bus Address"},
		{Name: "Current Usage"},
	}
	fieldValues := valsArrayFromDmiDecodeRegexSubmatch(outputs[script.DmidecodeScriptName].Stdout, "9",
		[]string{
			`^Designation:\s*(.+?)$`,
			`^Type:\s*(.+?)$`,
			`^Length:\s*(.+?)$`,
			`^Bus Address:\s*(.+?)$`,
			`^Current Usage:\s*(.+?)$`,
		}...,
	)
	for i := range fields {
		for j := range fieldValues {
			fields[i].Values = append(fields[i].Values, fieldValues[j][i])
		}
	}
	return fields
}

func biosTableValues(outputs map[string]script.ScriptOutput) []Field {
	fields := []Field{
		{Name: "Vendor"},
		{Name: "Version"},
		{Name: "Release Date"},
	}
	fieldValues := valsArrayFromDmiDecodeRegexSubmatch(outputs[script.DmidecodeScriptName].Stdout, "0",
		[]string{
			`^Vendor:\s*(.+?)$`,
			`^Version:\s*(.+?)$`,
			`^Release Date:\s*(.+?)$`,
		}...,
	)
	for i := range fields {
		for j := range fieldValues {
			fields[i].Values = append(fields[i].Values, fieldValues[j][i])
		}
	}
	return fields
}

func operatingSystemTableValues(outputs map[string]script.ScriptOutput) []Field {
	return []Field{
		{Name: "OS", Values: []string{operatingSystemFromOutput(outputs)}},
		{Name: "Kernel", Values: []string{valFromRegexSubmatch(outputs[script.UnameScriptName].Stdout, `^Linux \S+ (\S+)`)}},
		{Name: "Boot Parameters", Values: []string{strings.TrimSpace(outputs[script.ProcCmdlineScriptName].Stdout)}},
		{Name: "Microcode", Values: []string{valFromRegexSubmatch(outputs[script.ProcCpuinfoScriptName].Stdout, `^microcode.*:\s*(.+?)$`)}},
	}
}

func softwareVersionTableValues(outputs map[string]script.ScriptOutput) []Field {
	return []Field{
		{Name: "GCC", Values: []string{valFromRegexSubmatch(outputs[script.GccVersionScriptName].Stdout, `^(gcc .*)$`)}},
		{Name: "GLIBC", Values: []string{valFromRegexSubmatch(outputs[script.GlibcVersionScriptName].Stdout, `^(ldd .*)`)}},
		{Name: "Binutils", Values: []string{valFromRegexSubmatch(outputs[script.BinutilsVersionScriptName].Stdout, `^(GNU ld .*)$`)}},
		{Name: "Python", Values: []string{valFromRegexSubmatch(outputs[script.PythonVersionScriptName].Stdout, `^(Python .*)$`)}},
		{Name: "Python3", Values: []string{valFromRegexSubmatch(outputs[script.Python3VersionScriptName].Stdout, `^(Python 3.*)$`)}},
		{Name: "Java", Values: []string{valFromRegexSubmatch(outputs[script.JavaVersionScriptName].Stdout, `^(openjdk .*)$`)}},
		{Name: "OpenSSL", Values: []string{valFromRegexSubmatch(outputs[script.OpensslVersionScriptName].Stdout, `^(OpenSSL .*)$`)}},
	}
}

func cpuTableValues(outputs map[string]script.ScriptOutput) []Field {
	return []Field{
		{Name: "CPU Model", Values: []string{valFromRegexSubmatch(outputs[script.LscpuScriptName].Stdout, `^[Mm]odel name:\s*(.+)$`)}},
		{Name: "Architecture", Values: []string{valFromRegexSubmatch(outputs[script.LscpuScriptName].Stdout, `^Architecture:\s*(.+)$`)}},
		{Name: "Microarchitecture", Values: []string{uarchFromOutput(outputs)}},
		{Name: "Family", Values: []string{valFromRegexSubmatch(outputs[script.LscpuScriptName].Stdout, `^CPU family:\s*(.+)$`)}},
		{Name: "Model", Values: []string{valFromRegexSubmatch(outputs[script.LscpuScriptName].Stdout, `^Model:\s*(.+)$`)}},
		{Name: "Stepping", Values: []string{valFromRegexSubmatch(outputs[script.LscpuScriptName].Stdout, `^Stepping:\s*(.+)$`)}},
		{Name: "Base Frequency", Values: []string{baseFrequencyFromOutput(outputs)}},
		{Name: "Maximum Frequency", Values: []string{maxFrequencyFromOutput(outputs)}},
		{Name: "All-core Maximum Frequency", Values: []string{allCoreMaxFrequencyFromOutput(outputs)}},
		{Name: "CPUs", Values: []string{valFromRegexSubmatch(outputs[script.LscpuScriptName].Stdout, `^CPU\(s\):\s*(.+)$`)}},
		{Name: "On-line CPU List", Values: []string{valFromRegexSubmatch(outputs[script.LscpuScriptName].Stdout, `^On-line CPU\(s\) list:\s*(.+)$`)}},
		{Name: "Hyperthreading", Values: []string{hyperthreadingFromOutput(outputs)}},
		{Name: "Cores per Socket", Values: []string{valFromRegexSubmatch(outputs[script.LscpuScriptName].Stdout, `^Core\(s\) per socket:\s*(.+)$`)}},
		{Name: "Sockets", Values: []string{valFromRegexSubmatch(outputs[script.LscpuScriptName].Stdout, `^Socket\(s\):\s*(.+)$`)}},
		{Name: "NUMA Nodes", Values: []string{valFromRegexSubmatch(outputs[script.LscpuScriptName].Stdout, `^NUMA node\(s\):\s*(.+)$`)}},
		{Name: "NUMA CPU List", Values: []string{numaCPUListFromOutput(outputs)}},
		{Name: "L1d Cache", Values: []string{valFromRegexSubmatch(outputs[script.LscpuScriptName].Stdout, `^L1d cache:\s*(.+)$`)}},
		{Name: "L1i Cache", Values: []string{valFromRegexSubmatch(outputs[script.LscpuScriptName].Stdout, `^L1i cache:\s*(.+)$`)}},
		{Name: "L2 Cache", Values: []string{valFromRegexSubmatch(outputs[script.LscpuScriptName].Stdout, `^L2 cache:\s*(.+)$`)}},
		{Name: "L3 Cache", Values: []string{l3FromOutput(outputs)}},
		{Name: "L3 per Core", Values: []string{l3PerCoreFromOutput(outputs)}},
		{Name: "Memory Channels", Values: []string{channelsFromOutput(outputs)}},
		{Name: "Prefetchers", Values: []string{prefetchersFromOutput(outputs)}},
		{Name: "Intel Turbo Boost", Values: []string{turboEnabledFromOutput(outputs)}},
		{Name: "Virtualization", Values: []string{valFromRegexSubmatch(outputs[script.LscpuScriptName].Stdout, `^Virtualization:\s*(.+)$`)}},
		{Name: "PPINs", Values: []string{ppinsFromOutput(outputs)}},
	}
}

func cpuTableInsights(outputs map[string]script.ScriptOutput, tableValues TableValues) []Insight {
	insights := []Insight{}
	addInsightFunc := func(fieldName, bestValue string) {
		fieldIndex, err := getFieldIndex(fieldName, tableValues)
		if err != nil {
			slog.Warn(err.Error())
		} else {
			fieldValue := tableValues.Fields[fieldIndex].Values[0]
			if fieldValue != "" && fieldValue != "N/A" && fieldValue != bestValue {
				insights = append(insights, Insight{
					Recommendation: fmt.Sprintf("Consider enabling %s.", fieldName),
					Justification:  fmt.Sprintf("%s is not enabled.", fieldName),
				})
			}
		}
	}
	addInsightFunc("Hyperthreading", "Enabled")
	addInsightFunc("Intel Turbo Boost", "Enabled")
	// Xeon Generation
	familyIndex, err := getFieldIndex("Family", tableValues)
	if err != nil {
		slog.Warn(err.Error())
	} else {
		family := tableValues.Fields[familyIndex].Values[0]
		if family == "6" { // Intel
			uarchIndex, err := getFieldIndex("Microarchitecture", tableValues)
			if err != nil {
				slog.Warn(err.Error())
			} else {
				xeonGens := map[string]int{
					"HSX": 1,
					"BDX": 2,
					"SKX": 3,
					"CLX": 4,
					"ICX": 5,
					"SPR": 6,
					"EMR": 7,
					"SRF": 8,
					"GNR": 8,
				}
				uarch := tableValues.Fields[uarchIndex].Values[0]
				if len(uarch) >= 3 {
					xeonGen, ok := xeonGens[uarch[:3]]
					if ok {
						if xeonGen < xeonGens["SPR"] {
							insights = append(insights, Insight{
								Recommendation: "Consider upgrading to the latest generation Intel(r) Xeon(r) CPU.",
								Justification:  "The CPU is 2 or more generations behind the latest Intel(r) Xeon(r) CPU.",
							})
						}
					}
				}
			}
		} else {
			insights = append(insights, Insight{
				Recommendation: "Consider upgrading to an Intel(r) Xeon(r) CPU.",
				Justification:  "The current CPU is not an Intel(r) Xeon(r) CPU.",
			})
		}
	}
	return insights
}

func isaTableValues(outputs map[string]script.ScriptOutput) []Field {
	fields := []Field{}
	supported := isaSupportedFromOutput(outputs)
	for i, isa := range isaFullNames() {
		fields = append(fields, Field{
			Name:   isa,
			Values: []string{supported[i]},
		})
	}
	return fields
}

func acceleratorTableValues(outputs map[string]script.ScriptOutput) []Field {
	return []Field{
		{Name: "Name", Values: acceleratorNames()},
		{Name: "Count", Values: acceleratorCountsFromOutput(outputs)},
		{Name: "Work Queues", Values: acceleratorWorkQueuesFromOutput(outputs)},
		{Name: "Full Name", Values: acceleratorFullNamesFromYaml()},
		{Name: "Description", Values: acceleratorDescriptionsFromYaml()},
	}
}

func acceleratorTableInsights(outputs map[string]script.ScriptOutput, tableValues TableValues) []Insight {
	insights := []Insight{}
	nameFieldIndex, err := getFieldIndex("Name", tableValues)
	if err != nil {
		slog.Warn(err.Error())
		return insights
	}
	countFieldIndex, err := getFieldIndex("Count", tableValues)
	if err != nil {
		slog.Warn(err.Error())
		return insights
	}
	queuesFieldIndex, err := getFieldIndex("Work Queues", tableValues)
	if err != nil {
		slog.Warn(err.Error())
		return insights
	}
	for i, count := range tableValues.Fields[countFieldIndex].Values {
		name := tableValues.Fields[nameFieldIndex].Values[i]
		queues := tableValues.Fields[queuesFieldIndex].Values[i]
		if name == "DSA" && count != "0" && queues != "None" {
			insights = append(insights, Insight{
				Recommendation: "Consider configuring DSA to allow accelerated data copy and transformation in DSA-enabled software.",
				Justification:  "No work queues are configured for DSA accelerator(s).",
			})
		}
		if name == "IAA" && count != "0" && queues != "None" {
			insights = append(insights, Insight{
				Recommendation: "Consider configuring IAA to allow accelerated compression and decompression in IAA-enabled software.",
				Justification:  "No work queues are configured for IAA accelerator(s).",
			})
		}
	}
	return insights
}

func powerTableValues(outputs map[string]script.ScriptOutput) []Field {
	return []Field{
		{Name: "TDP", Values: []string{tdpFromOutput(outputs)}},
		{Name: "Energy Performance Bias", Values: []string{epbFromOutput(outputs)}},
		{Name: "Energy Performance Preference", Values: []string{eppFromOutput(outputs)}},
		{Name: "Scaling Governor", Values: []string{strings.TrimSpace(outputs[script.ScalingGovernorScriptName].Stdout)}},
		{Name: "Scaling Driver", Values: []string{strings.TrimSpace(outputs[script.ScalingDriverScriptName].Stdout)}},
	}
}

func powerTableInsights(outputs map[string]script.ScriptOutput, tableValues TableValues) []Insight {
	insights := []Insight{}
	addInsightFunc := func(fieldName, bestValue string) {
		fieldIndex, err := getFieldIndex(fieldName, tableValues)
		if err != nil {
			slog.Warn(err.Error())
		} else {
			fieldValue := tableValues.Fields[fieldIndex].Values[0]
			if fieldValue != "" && fieldValue != bestValue {
				insights = append(insights, Insight{
					Recommendation: fmt.Sprintf("Consider setting %s to '%s'.", fieldName, bestValue),
					Justification:  fmt.Sprintf("%s is set to '%s'", fieldName, fieldValue),
				})
			}
		}
	}
	addInsightFunc("Scaling Governor", "performance")
	addInsightFunc("Scaling Driver", "intel_pstate")
	addInsightFunc("Energy Performance Bias", "Performance (0)")
	addInsightFunc("Energy Performance Preference", "Performance (0)")
	return insights
}

func cstateTableValues(outputs map[string]script.ScriptOutput) []Field {
	fields := []Field{
		{Name: "Name"},
		{Name: "Status"}, // enabled/disabled
	}
	cstates := cstatesFromOutput(outputs)
	for _, cstateInfo := range cstates {
		fields[0].Values = append(fields[0].Values, cstateInfo.Name)
		fields[1].Values = append(fields[1].Values, cstateInfo.Status)
	}
	return fields
}

func uncoreTableValues(outputs map[string]script.ScriptOutput) []Field {
	return []Field{
		{Name: "Min Frequency", Values: []string{uncoreMinFrequencyFromOutput(outputs)}},
		{Name: "Max Frequency", Values: []string{uncoreMaxFrequencyFromOutput(outputs)}},
		{Name: "CHA Count", Values: []string{chaCountFromOutput(outputs)}},
	}
}

func elcTableValues(outputs map[string]script.ScriptOutput) []Field {
	return elcFieldValuesFromOutput(outputs)
}

func elcTableInsights(outputs map[string]script.ScriptOutput, tableValues TableValues) []Insight {
	insights := []Insight{}
	modeFieldIndex, err := getFieldIndex("Mode", tableValues)
	if err != nil {
		slog.Warn(err.Error())
	} else {
		for _, mode := range tableValues.Fields[modeFieldIndex].Values {
			if mode != "" && mode != "Latency Optimized" {
				insights = append(insights, Insight{
					Recommendation: "Consider setting Efficiency Latency Control mode to 'Latency Optimized' when workload is highly sensitive to memory latency.",
					Justification:  fmt.Sprintf("ELC mode is set to '%s' on at least one die.", mode),
				})
				break
			}
		}
		for _, mode := range tableValues.Fields[modeFieldIndex].Values {
			if mode != "" && mode != "Default" {
				insights = append(insights, Insight{
					Recommendation: "Consider setting Efficiency Latency Control mode to 'Default' to balance uncore performance and power utilization.",
					Justification:  fmt.Sprintf("ELC mode is set to '%s' on at least one die.", mode),
				})
				break
			}
		}
	}
	return insights
}

func coreTurboFrequencyTableValues(outputs map[string]script.ScriptOutput) []Field {
	fields := []Field{
		{Name: "Active Cores", Values: []string{}},
		{Name: "non-avx:spec", Values: []string{}},
	}
	bins, err := getSpecCountFrequencies(outputs)
	if err != nil {
		slog.Warn("unable to get spec count frequencies", slog.String("error", err.Error()))
		return fields
	}
	coresPerSocket := valFromRegexSubmatch(outputs[script.LscpuScriptName].Stdout, `^Core\(s\) per socket:\s*(\d+)$`)
	coreCount, err := strconv.Atoi(coresPerSocket)
	if err != nil {
		slog.Warn("unable to get core count", slog.String("error", err.Error()))
		return fields
	}
	counts := []string{}
	frequencies := []string{}
	for i := 1; i <= coreCount; i++ {
		counts = append(counts, strconv.Itoa(i))
	}
	beginInt := 0
	for _, bin := range bins {
		count := bin[0]
		endInt, err := strconv.Atoi(count)
		if err != nil {
			slog.Warn("unable to convert count to int", slog.String("count", count), slog.String("error", err.Error()))
			return fields
		}
		endInt -= 1
		endInt = int(math.Min(float64(endInt), float64(coreCount-1)))
		for i := beginInt; i <= endInt; i++ {
			frequencies = append(frequencies, bin[1])
		}
		beginInt = endInt + 1
	}
	fields[0].Values = counts
	fields[1].Values = frequencies
	return fields
}

func memoryTableValues(outputs map[string]script.ScriptOutput) []Field {
	return []Field{
		{Name: "Installed Memory", Values: []string{installedMemoryFromOutput(outputs)}},
		{Name: "MemTotal", Values: []string{valFromRegexSubmatch(outputs[script.MeminfoScriptName].Stdout, `^MemTotal:\s*(.+?)$`)}},
		{Name: "MemFree", Values: []string{valFromRegexSubmatch(outputs[script.MeminfoScriptName].Stdout, `^MemFree:\s*(.+?)$`)}},
		{Name: "MemAvailable", Values: []string{valFromRegexSubmatch(outputs[script.MeminfoScriptName].Stdout, `^MemAvailable:\s*(.+?)$`)}},
		{Name: "Buffers", Values: []string{valFromRegexSubmatch(outputs[script.MeminfoScriptName].Stdout, `^Buffers:\s*(.+?)$`)}},
		{Name: "Cached", Values: []string{valFromRegexSubmatch(outputs[script.MeminfoScriptName].Stdout, `^Cached:\s*(.+?)$`)}},
		{Name: "HugePages_Total", Values: []string{valFromRegexSubmatch(outputs[script.MeminfoScriptName].Stdout, `^HugePages_Total:\s*(.+?)$`)}},
		{Name: "Hugepagesize", Values: []string{valFromRegexSubmatch(outputs[script.MeminfoScriptName].Stdout, `^Hugepagesize:\s*(.+?)$`)}},
		{Name: "Transparent Huge Pages", Values: []string{valFromRegexSubmatch(outputs[script.TransparentHugePagesScriptName].Stdout, `.*\[(.*)\].*`)}},
		{Name: "Automatic NUMA Balancing", Values: []string{numaBalancingFromOutput(outputs)}},
		{Name: "Populated Memory Channels", Values: []string{populatedChannelsFromOutput(outputs)}},
	}
}

func memoryTableInsights(outputs map[string]script.ScriptOutput, tableValues TableValues) []Insight {
	insights := []Insight{}
	// check if memory is not fully populated
	populatedChannelsIndex, err := getFieldIndex("Populated Memory Channels", tableValues)
	if err != nil {
		slog.Warn(err.Error())
	} else {
		populatedChannels := tableValues.Fields[populatedChannelsIndex].Values[0]
		if populatedChannels != "" {
			uarch := uarchFromOutput(outputs)
			if uarch != "" {
				CPUdb := cpudb.NewCPUDB()
				cpu, err := CPUdb.GetCPUByMicroArchitecture(uarch)
				if err != nil {
					slog.Warn(err.Error())
				} else {
					sockets := valFromRegexSubmatch(outputs[script.LscpuScriptName].Stdout, `^Socket\(s\):\s*(.+)$`)
					socketCount, err := strconv.Atoi(sockets)
					if err != nil {
						slog.Warn(err.Error())
					} else {
						totalMemoryChannels := socketCount * cpu.MemoryChannelCount
						if populatedChannels != strconv.Itoa(totalMemoryChannels) {
							insights = append(insights, Insight{
								Recommendation: fmt.Sprintf("Consider populating all (%d) memory channels.", totalMemoryChannels),
								Justification:  fmt.Sprintf("%s memory channels are populated.", populatedChannels),
							})
						}
					}
				}
			}
		}
	}
	// check if NUMA balancing is not enabled
	numaBalancingIndex, err := getFieldIndex("Automatic NUMA Balancing", tableValues)
	if err != nil {
		slog.Warn(err.Error())
	} else {
		numaBalancing := tableValues.Fields[numaBalancingIndex].Values[0]
		if numaBalancing != "" && numaBalancing != "Enabled" {
			insights = append(insights, Insight{
				Recommendation: "Consider enabling Automatic NUMA Balancing.",
				Justification:  "Automatic NUMA Balancing is not enabled.",
			})
		}
	}
	return insights
}

func dimmTableValues(outputs map[string]script.ScriptOutput) []Field {
	fields := []Field{
		{Name: "Bank Locator"},
		{Name: "Locator"},
		{Name: "Manufacturer"},
		{Name: "Part"},
		{Name: "Serial"},
		{Name: "Size"},
		{Name: "Type"},
		{Name: "Detail"},
		{Name: "Speed"},
		{Name: "Rank"},
		{Name: "Configured Speed"},
		{Name: "Socket"},
		{Name: "Channel"},
		{Name: "Slot"},
	}
	dimmFieldValues := valsArrayFromDmiDecodeRegexSubmatch(outputs[script.DmidecodeScriptName].Stdout, "17",
		[]string{
			`^Bank Locator:\s*(.+?)$`,
			`^Locator:\s*(.+?)$`,
			`^Manufacturer:\s*(.+?)$`,
			`^Part Number:\s*(.+?)\s*$`,
			`^Serial Number:\s*(.+?)\s*$`,
			`^Size:\s*(.+?)$`,
			`^Type:\s*(.+?)$`,
			`^Type Detail:\s*(.+?)$`,
			`^Speed:\s*(.+?)$`,
			`^Rank:\s*(.+?)$`,
			`^Configured.*Speed:\s*(.+?)$`,
		}...,
	)
	for dimmIndex := range dimmFieldValues {
		for fieldIndex := 0; fieldIndex <= 10; fieldIndex++ {
			fields[fieldIndex].Values = append(fields[fieldIndex].Values, dimmFieldValues[dimmIndex][fieldIndex])
		}
	}
	derivedDimmFieldValues := derivedDimmsFieldFromOutput(outputs)
	if len(dimmFieldValues) != len(derivedDimmFieldValues) {
		slog.Warn("unable to derive socket, channel, and slot for all DIMMs")
		// fill with empty strings
		fields[11].Values = append(fields[11].Values, make([]string, len(dimmFieldValues))...)
		fields[12].Values = append(fields[12].Values, make([]string, len(dimmFieldValues))...)
		fields[13].Values = append(fields[13].Values, make([]string, len(dimmFieldValues))...)
	} else {
		for i := range derivedDimmFieldValues {
			fields[11].Values = append(fields[11].Values, derivedDimmFieldValues[i].socket)
			fields[12].Values = append(fields[12].Values, derivedDimmFieldValues[i].channel)
			fields[13].Values = append(fields[13].Values, derivedDimmFieldValues[i].slot)
		}
	}
	return fields
}

func dimmTableInsights(outputs map[string]script.ScriptOutput, tableValues TableValues) []Insight {
	insights := []Insight{}
	// check if are configured for their maximum speed
	SpeedIndex, err := getFieldIndex("Speed", tableValues)
	if err != nil {
		slog.Warn(err.Error())
	} else {
		ConfiguredSpeedIndex, err := getFieldIndex("Configured Speed", tableValues)
		if err != nil {
			slog.Warn(err.Error())
		} else {
			for i, speed := range tableValues.Fields[SpeedIndex].Values {
				configuredSpeed := tableValues.Fields[ConfiguredSpeedIndex].Values[i]
				if speed != "" && configuredSpeed != "" && speed != "Unknown" && configuredSpeed != "Unknown" {
					speedVal, err := strconv.Atoi(strings.Split(speed, " ")[0])
					if err != nil {
						slog.Warn(err.Error())
					} else {
						configuredSpeedVal, err := strconv.Atoi(strings.Split(configuredSpeed, " ")[0])
						if err != nil {
							slog.Warn(err.Error())
						} else {
							if speedVal < configuredSpeedVal {
								insights = append(insights, Insight{
									Recommendation: "Consider configuring DIMMs for their maximum speed.",
									Justification:  fmt.Sprintf("DIMMs configured for %s when their maximum speed is %s.", configuredSpeed, speed),
								})
							}
						}
					}
				}
			}
		}
	}
	return insights
}

func nicTableValues(outputs map[string]script.ScriptOutput) []Field {
	fields := []Field{
		{Name: "Name"},
		{Name: "Model"},
		{Name: "Speed"},
		{Name: "Link"},
		{Name: "Bus"},
		{Name: "Driver"},
		{Name: "Driver Version"},
		{Name: "Firmware Version"},
		{Name: "MAC Address"},
		{Name: "NUMA Node"},
		{Name: "IRQBalance"},
	}
	allNicsInfo := nicInfoFromOutput(outputs)
	for _, nicInfo := range allNicsInfo {
		fields[0].Values = append(fields[0].Values, nicInfo.Name)
		fields[1].Values = append(fields[1].Values, nicInfo.Model)
		fields[2].Values = append(fields[2].Values, nicInfo.Speed)
		fields[3].Values = append(fields[3].Values, nicInfo.Link)
		fields[4].Values = append(fields[4].Values, nicInfo.Bus)
		fields[5].Values = append(fields[5].Values, nicInfo.Driver)
		fields[6].Values = append(fields[6].Values, nicInfo.DriverVersion)
		fields[7].Values = append(fields[7].Values, nicInfo.FirmwareVersion)
		fields[8].Values = append(fields[8].Values, nicInfo.MACAddress)
		fields[9].Values = append(fields[9].Values, nicInfo.NUMANode)
		fields[10].Values = append(fields[10].Values, nicInfo.IRQBalance)
	}
	return fields
}

func networkIRQMappingTableValues(outputs map[string]script.ScriptOutput) []Field {
	fields := []Field{
		{Name: "Interface"},
		{Name: "CPU:IRQs CPU:IRQs ..."},
	}
	nicIRQMappings := nicIRQMappingsFromOutput(outputs)
	for _, nicIRQMapping := range nicIRQMappings {
		fields[0].Values = append(fields[0].Values, nicIRQMapping[0])
		fields[1].Values = append(fields[1].Values, nicIRQMapping[1])
	}
	return fields
}

func diskTableValues(outputs map[string]script.ScriptOutput) []Field {
	fields := []Field{
		{Name: "Name"},
		{Name: "Model"},
		{Name: "Size"},
		{Name: "Mount Point"},
		{Name: "Type"},
		{Name: "Request Queue Size"},
		{Name: "Minimum I/O Size"},
		{Name: "Firmware Version"},
		{Name: "PCIe Address"},
		{Name: "NUMA Node"},
		{Name: "Link Speed"},
		{Name: "Link Width"},
		{Name: "Max Link Speed"},
		{Name: "Max Link Width"},
	}
	allDisksInfo := diskInfoFromOutput(outputs)
	for _, diskInfo := range allDisksInfo {
		fields[0].Values = append(fields[0].Values, diskInfo.Name)
		fields[1].Values = append(fields[1].Values, diskInfo.Model)
		fields[2].Values = append(fields[2].Values, diskInfo.Size)
		fields[3].Values = append(fields[3].Values, diskInfo.MountPoint)
		fields[4].Values = append(fields[4].Values, diskInfo.Type)
		fields[5].Values = append(fields[5].Values, diskInfo.RequestQueueSize)
		fields[6].Values = append(fields[6].Values, diskInfo.MinIOSize)
		fields[7].Values = append(fields[7].Values, diskInfo.FirmwareVersion)
		fields[8].Values = append(fields[8].Values, diskInfo.PCIeAddress)
		fields[9].Values = append(fields[9].Values, diskInfo.NUMANode)
		fields[10].Values = append(fields[10].Values, diskInfo.LinkSpeed)
		fields[11].Values = append(fields[11].Values, diskInfo.LinkWidth)
		fields[12].Values = append(fields[12].Values, diskInfo.MaxLinkSpeed)
		fields[13].Values = append(fields[13].Values, diskInfo.MaxLinkWidth)
	}
	return fields
}

func filesystemTableValues(outputs map[string]script.ScriptOutput) []Field {
	return filesystemFieldValuesFromOutput(outputs)
}

func filesystemTableInsights(outputs map[string]script.ScriptOutput, tableValues TableValues) []Insight {
	insights := []Insight{}
	mountOptionsIndex, err := getFieldIndex("Mount Options", tableValues)
	if err != nil {
		slog.Warn(err.Error())
	} else {
		for i, options := range tableValues.Fields[mountOptionsIndex].Values {
			if strings.Contains(options, "discard") {
				insights = append(insights, Insight{
					Recommendation: fmt.Sprintf("Consider mounting the '%s' file system without the 'discard' option and instead configure periodic TRIM for SSDs, if used for I/O intensive workloads.", tableValues.Fields[0].Values[i]),
					Justification:  fmt.Sprintf("The '%s' filesystem is mounted with 'discard' option.", tableValues.Fields[0].Values[i]),
				})
			}
		}
	}
	return insights
}

func gpuTableValues(outputs map[string]script.ScriptOutput) []Field {
	fields := []Field{
		{Name: "Manufacturer"},
		{Name: "Model"},
		{Name: "PCI ID"},
	}
	gpuInfos := gpuInfoFromOutput(outputs)
	for _, gpuInfo := range gpuInfos {
		fields[0].Values = append(fields[0].Values, gpuInfo.Manufacturer)
		fields[1].Values = append(fields[1].Values, gpuInfo.Model)
		fields[2].Values = append(fields[2].Values, gpuInfo.PCIID)
	}
	return fields
}

func gaudiTableValues(outputs map[string]script.ScriptOutput) []Field {
	fields := []Field{
		{Name: "Module ID"},
		{Name: "Serial Number"},
		{Name: "Bus ID"},
		{Name: "Driver Version"},
		{Name: "EROM"},
		{Name: "CPLD"},
		{Name: "SPI"},
		{Name: "NUMA"},
	}
	gaudiInfos := gaudiInfoFromOutput(outputs)
	for _, gaudiInfo := range gaudiInfos {
		fields[0].Values = append(fields[0].Values, gaudiInfo.ModuleID)
		fields[1].Values = append(fields[1].Values, gaudiInfo.SerialNumber)
		fields[2].Values = append(fields[2].Values, gaudiInfo.BusID)
		fields[3].Values = append(fields[3].Values, gaudiInfo.DriverVersion)
		fields[4].Values = append(fields[4].Values, gaudiInfo.EROM)
		fields[5].Values = append(fields[5].Values, gaudiInfo.CPLD)
		fields[6].Values = append(fields[6].Values, gaudiInfo.SPI)
		fields[7].Values = append(fields[7].Values, gaudiInfo.NUMA)
	}
	return fields
}

func cxlDeviceTableValues(outputs map[string]script.ScriptOutput) []Field {
	fields := []Field{
		{Name: "Slot"},
		{Name: "Class"},
		{Name: "Vendor"},
		{Name: "Device"},
		{Name: "Rev"},
		{Name: "ProgIf"},
		{Name: "NUMANode"},
		{Name: "IOMMUGroup"},
	}
	cxlDevices := getPCIDevices("CXL", outputs)
	for _, cxlDevice := range cxlDevices {
		for _, field := range fields {
			if value, ok := cxlDevice[field.Name]; ok {
				field.Values = append(field.Values, value)
			} else {
				field.Values = append(field.Values, "")
			}
		}
	}
	return fields
}

func cveTableValues(outputs map[string]script.ScriptOutput) []Field {
	fields := []Field{}
	cves := cveInfoFromOutput(outputs)
	for _, cve := range cves {
		fields = append(fields, Field{Name: cve[0], Values: []string{cve[1]}})
	}
	return fields
}

func cveTableInsights(outputs map[string]script.ScriptOutput, tableValues TableValues) []Insight {
	insights := []Insight{}
	for _, field := range tableValues.Fields {
		if strings.HasPrefix(field.Values[0], "VULN") {
			insights = append(insights, Insight{
				Recommendation: fmt.Sprintf("Consider applying the security patch for %s.", field.Name),
				Justification:  fmt.Sprintf("The system is vulnerable to %s.", field.Name),
			})
		}
	}
	return insights
}

func processTableValues(outputs map[string]script.ScriptOutput) []Field {
	fields := []Field{}
	for i, line := range strings.Split(outputs[script.ProcessListScriptName].Stdout, "\n") {
		tokens := strings.Fields(line)
		if i == 0 { // header -- defines fields in table
			for _, token := range tokens {
				fields = append(fields, Field{Name: token})
			}
			continue
		}
		// combine trailing fields
		if len(tokens) > len(fields) {
			tokens[len(fields)-1] = strings.Join(tokens[len(fields)-1:], " ")
			tokens = tokens[:len(fields)]
		}
		for j, token := range tokens {
			fields[j].Values = append(fields[j].Values, token)
		}
	}
	return fields
}

func sensorTableValues(outputs map[string]script.ScriptOutput) []Field {
	fields := []Field{
		{Name: "Sensor"},
		{Name: "Reading"},
		{Name: "Status"},
	}
	for _, line := range strings.Split(outputs[script.IpmitoolSensorsScriptName].Stdout, "\n") {
		tokens := strings.Split(line, " | ")
		if len(tokens) < len(fields) {
			continue
		}
		fields[0].Values = append(fields[0].Values, tokens[0])
		fields[1].Values = append(fields[1].Values, tokens[1])
		fields[2].Values = append(fields[2].Values, tokens[2])
	}
	return fields
}

func chassisStatusTableValues(outputs map[string]script.ScriptOutput) []Field {
	return []Field{
		{Name: "Last Power Event", Values: []string{valFromRegexSubmatch(outputs[script.IpmitoolChassisScriptName].Stdout, `^Last Power Event\s*: (.+?)$`)}},
		{Name: "Power Overload", Values: []string{valFromRegexSubmatch(outputs[script.IpmitoolChassisScriptName].Stdout, `^Power Overload\s*: (.+?)$`)}},
		{Name: "Main Power Fault", Values: []string{valFromRegexSubmatch(outputs[script.IpmitoolChassisScriptName].Stdout, `^Main Power Fault\s*: (.+?)$`)}},
		{Name: "Power Restore Policy", Values: []string{valFromRegexSubmatch(outputs[script.IpmitoolChassisScriptName].Stdout, `^Power Restore Policy\s*: (.+?)$`)}},
		{Name: "Drive Fault", Values: []string{valFromRegexSubmatch(outputs[script.IpmitoolChassisScriptName].Stdout, `^Drive Fault\s*: (.+?)$`)}},
		{Name: "Cooling/Fan Fault", Values: []string{valFromRegexSubmatch(outputs[script.IpmitoolChassisScriptName].Stdout, `^Cooling/Fan Fault\s*: (.+?)$`)}},
		{Name: "System Time", Values: []string{strings.TrimSpace(outputs[script.IpmitoolEventTimeScriptName].Stdout)}},
	}
}

func systemEventLogTableValues(outputs map[string]script.ScriptOutput) []Field {
	fields := []Field{
		{Name: "Date"},
		{Name: "Time"},
		{Name: "Sensor"},
		{Name: "Status"},
		{Name: "Event"},
	}
	for _, line := range strings.Split(outputs[script.IpmitoolEventsScriptName].Stdout, "\n") {
		tokens := strings.Split(line, " | ")
		if len(tokens) < len(fields) {
			continue
		}
		fields[0].Values = append(fields[0].Values, tokens[0])
		fields[1].Values = append(fields[1].Values, tokens[1])
		fields[2].Values = append(fields[2].Values, tokens[2])
		fields[3].Values = append(fields[3].Values, tokens[3])
		fields[4].Values = append(fields[4].Values, tokens[4])
	}
	return fields
}

func systemEventLogTableInsights(outputs map[string]script.ScriptOutput, tableValues TableValues) []Insight {
	insights := []Insight{}
	sensorFieldIndex, err := getFieldIndex("Sensor", tableValues)
	if err != nil {
		slog.Warn(err.Error())
	} else {
		temperatureEvents := 0
		for _, sensor := range tableValues.Fields[sensorFieldIndex].Values {
			if strings.Contains(sensor, "Temperature") {
				temperatureEvents++
			}
		}
		if temperatureEvents > 0 {
			insights = append(insights, Insight{
				Recommendation: "Consider reviewing the System Event Log table.",
				Justification:  fmt.Sprintf("Detected '%d' temperature-related service action(s) in the System Event Log.", temperatureEvents),
			})
		}
	}
	return insights
}

func kernelLogTableValues(outputs map[string]script.ScriptOutput) []Field {
	return []Field{
		{Name: "Entries", Values: strings.Split(outputs[script.KernelLogScriptName].Stdout, "\n")},
	}
}

func pmuTableValues(outputs map[string]script.ScriptOutput) []Field {
	return []Field{
		{Name: "PMU Driver Version", Values: []string{strings.TrimSpace(outputs[script.PMUDriverVersionScriptName].Stdout)}},
		{Name: "cpu_cycles", Values: []string{valFromRegexSubmatch(outputs[script.PMUBusyScriptName].Stdout, `^0x30a (.*)$`)}},
		{Name: "instructions", Values: []string{valFromRegexSubmatch(outputs[script.PMUBusyScriptName].Stdout, `^0x309 (.*)$`)}},
		{Name: "ref_cycles", Values: []string{valFromRegexSubmatch(outputs[script.PMUBusyScriptName].Stdout, `^0x30b (.*)$`)}},
		{Name: "topdown_slots", Values: []string{valFromRegexSubmatch(outputs[script.PMUBusyScriptName].Stdout, `^0x30c (.*)$`)}},
		{Name: "gen_programmable_1", Values: []string{valFromRegexSubmatch(outputs[script.PMUBusyScriptName].Stdout, `^0xc1 (.*)$`)}},
		{Name: "gen_programmable_2", Values: []string{valFromRegexSubmatch(outputs[script.PMUBusyScriptName].Stdout, `^0xc2 (.*)$`)}},
		{Name: "gen_programmable_3", Values: []string{valFromRegexSubmatch(outputs[script.PMUBusyScriptName].Stdout, `^0xc3 (.*)$`)}},
		{Name: "gen_programmable_4", Values: []string{valFromRegexSubmatch(outputs[script.PMUBusyScriptName].Stdout, `^0xc4 (.*)$`)}},
		{Name: "gen_programmable_5", Values: []string{valFromRegexSubmatch(outputs[script.PMUBusyScriptName].Stdout, `^0xc5 (.*)$`)}},
		{Name: "gen_programmable_6", Values: []string{valFromRegexSubmatch(outputs[script.PMUBusyScriptName].Stdout, `^0xc6 (.*)$`)}},
		{Name: "gen_programmable_7", Values: []string{valFromRegexSubmatch(outputs[script.PMUBusyScriptName].Stdout, `^0xc7 (.*)$`)}},
		{Name: "gen_programmable_8", Values: []string{valFromRegexSubmatch(outputs[script.PMUBusyScriptName].Stdout, `^0xc8 (.*)$`)}},
	}
}

func systemSummaryTableValues(outputs map[string]script.ScriptOutput) []Field {
	return []Field{
		{Name: "Host Name", Values: []string{strings.TrimSpace(outputs[script.HostnameScriptName].Stdout)}},
		{Name: "Time", Values: []string{strings.TrimSpace(outputs[script.DateScriptName].Stdout)}},
		{Name: "System", Values: []string{valFromDmiDecodeRegexSubmatch(outputs[script.DmidecodeScriptName].Stdout, "1", `^Manufacturer:\s*(.+?)$`) + " " + valFromDmiDecodeRegexSubmatch(outputs[script.DmidecodeScriptName].Stdout, "1", `^Product Name:\s*(.+?)$`)}},
		{Name: "Baseboard", Values: []string{valFromDmiDecodeRegexSubmatch(outputs[script.DmidecodeScriptName].Stdout, "2", `^Manufacturer:\s*(.+?)$`) + " " + valFromDmiDecodeRegexSubmatch(outputs[script.DmidecodeScriptName].Stdout, "2", `^Product Name:\s*(.+?)$`)}},
		{Name: "Chassis", Values: []string{valFromDmiDecodeRegexSubmatch(outputs[script.DmidecodeScriptName].Stdout, "3", `^Manufacturer:\s*(.+?)$`) + " " + valFromDmiDecodeRegexSubmatch(outputs[script.DmidecodeScriptName].Stdout, "3", `^Type:\s*(.+?)$`)}},
		{Name: "CPU Model", Values: []string{valFromRegexSubmatch(outputs[script.LscpuScriptName].Stdout, `^[Mm]odel name:\s*(.+)$`)}},
		{Name: "Architecture", Values: []string{valFromRegexSubmatch(outputs[script.LscpuScriptName].Stdout, `^Architecture:\s*(.+)$`)}},
		{Name: "Microarchitecture", Values: []string{uarchFromOutput(outputs)}},
		{Name: "L3 Cache", Values: []string{l3FromOutput(outputs)}},
		{Name: "Cores per Socket", Values: []string{valFromRegexSubmatch(outputs[script.LscpuScriptName].Stdout, `^Core\(s\) per socket:\s*(.+)$`)}},
		{Name: "Sockets", Values: []string{valFromRegexSubmatch(outputs[script.LscpuScriptName].Stdout, `^Socket\(s\):\s*(.+)$`)}},
		{Name: "Hyperthreading", Values: []string{hyperthreadingFromOutput(outputs)}},
		{Name: "CPUs", Values: []string{valFromRegexSubmatch(outputs[script.LscpuScriptName].Stdout, `^CPU\(s\):\s*(.+)$`)}},
		{Name: "Intel Turbo Boost", Values: []string{turboEnabledFromOutput(outputs)}},
		{Name: "Base Frequency", Values: []string{baseFrequencyFromOutput(outputs)}},
		{Name: "All-core Maximum Frequency", Values: []string{allCoreMaxFrequencyFromOutput(outputs)}},
		{Name: "Maximum Frequency", Values: []string{maxFrequencyFromOutput(outputs)}},
		{Name: "NUMA Nodes", Values: []string{valFromRegexSubmatch(outputs[script.LscpuScriptName].Stdout, `^NUMA node\(s\):\s*(.+)$`)}},
		{Name: "Prefetchers", Values: []string{prefetchersFromOutput(outputs)}},
		{Name: "PPINs", Values: []string{ppinsFromOutput(outputs)}},
		{Name: "Accelerators Available [used]", Values: []string{acceleratorSummaryFromOutput(outputs)}},
		{Name: "Installed Memory", Values: []string{installedMemoryFromOutput(outputs)}},
		{Name: "Hugepagesize", Values: []string{valFromRegexSubmatch(outputs[script.MeminfoScriptName].Stdout, `^Hugepagesize:\s*(.+?)$`)}},
		{Name: "Transparent Huge Pages", Values: []string{valFromRegexSubmatch(outputs[script.TransparentHugePagesScriptName].Stdout, `.*\[(.*)\].*`)}},
		{Name: "Automatic NUMA Balancing", Values: []string{numaBalancingFromOutput(outputs)}},
		{Name: "NIC", Values: []string{nicSummaryFromOutput(outputs)}},
		{Name: "Disk", Values: []string{diskSummaryFromOutput(outputs)}},
		{Name: "BIOS", Values: []string{valFromDmiDecodeRegexSubmatch(outputs[script.DmidecodeScriptName].Stdout, "0", `^Version:\s*(.+?)$`)}},
		{Name: "Microcode", Values: []string{valFromRegexSubmatch(outputs[script.ProcCpuinfoScriptName].Stdout, `^microcode.*:\s*(.+?)$`)}},
		{Name: "OS", Values: []string{operatingSystemFromOutput(outputs)}},
		{Name: "Kernel", Values: []string{valFromRegexSubmatch(outputs[script.UnameScriptName].Stdout, `^Linux \S+ (\S+)`)}},
		{Name: "TDP", Values: []string{tdpFromOutput(outputs)}},
		{Name: "Energy Performance Bias", Values: []string{epbFromOutput(outputs)}},
		{Name: "Scaling Governor", Values: []string{strings.TrimSpace(outputs[script.ScalingGovernorScriptName].Stdout)}},
		{Name: "Scaling Driver", Values: []string{strings.TrimSpace(outputs[script.ScalingDriverScriptName].Stdout)}},
		{Name: "C-states", Values: []string{cstatesSummaryFromOutput(outputs)}},
		{Name: "Efficiency Latency Control", Values: []string{elcSummaryFromOutput(outputs)}},
		{Name: "CVEs", Values: []string{cveSummaryFromOutput(outputs)}},
		{Name: "System Summary", Values: []string{systemSummaryFromOutput(outputs)}},
	}
}

func configurationTableValues(outputs map[string]script.ScriptOutput) []Field {
	return []Field{
		{Name: "Cores per Socket", Values: []string{valFromRegexSubmatch(outputs[script.LscpuScriptName].Stdout, `^Core\(s\) per socket:\s*(.+)$`)}},
		{Name: "L3 Cache", Values: []string{l3FromOutput(outputs)}},
		{Name: "Package Power / TDP (Watts)", Values: []string{tdpFromOutput(outputs)}},
		{Name: "All-Core Max Frequency (GHz)", Values: []string{allCoreMaxFrequencyFromOutput(outputs)}},
		{Name: "Uncore Max Frequency (GHz)", Values: []string{uncoreMaxFrequencyFromOutput(outputs)}},
		{Name: "Uncore Min Frequency (GHz)", Values: []string{uncoreMinFrequencyFromOutput(outputs)}},
		{Name: "Energy Performance Bias", Values: []string{epbFromOutput(outputs)}},
		{Name: "Energy Performance Preference", Values: []string{eppFromOutput(outputs)}},
		{Name: "Scaling Governor", Values: []string{strings.TrimSpace(outputs[script.ScalingGovernorScriptName].Stdout)}},
		{Name: "Efficiency Latency Control", Values: []string{elcSummaryFromOutput(outputs)}},
	}
}

// benchmarking

func cpuSpeedTableValues(outputs map[string]script.ScriptOutput) []Field {
	return []Field{
		{Name: "Ops/s", Values: []string{cpuSpeedFromOutput(outputs)}},
	}
}

func cpuPowerTableValues(outputs map[string]script.ScriptOutput) []Field {
	return []Field{
		{Name: "Maximum Power", Values: []string{maxPowerFromOutput(outputs)}},
		{Name: "Minimum Power", Values: []string{minPowerFromOutput(outputs)}},
	}
}

func cpuTemperatureTableValues(outputs map[string]script.ScriptOutput) []Field {
	return []Field{
		{Name: "Maximum Temperature", Values: []string{maxTemperatureFromOutput(outputs)}},
	}
}

func cpuFrequencyTableValues(outputs map[string]script.ScriptOutput) []Field {
	fields := coreTurboFrequencyTableValues(outputs) // may result in no values within the two fields
	if len(fields) != 2 {
		panic("coreTurboFrequencyTableValues must return 2 fields")
	}
	fields = append(fields, []Field{
		{Name: "non-avx"},
		{Name: "avx128"},
		{Name: "avx256"},
		{Name: "avx512"},
	}...)
	nonavxFreqs, avx128Freqs, avx256Freqs, avx512Freqs, err := avxTurboFrequenciesFromOutput(outputs[script.TurboFrequenciesScriptName].Stdout)
	if err != nil {
		slog.Warn(err.Error())
		fields[0].Values = []string{}
		fields[1].Values = []string{}
		return fields
	} else {
		// pad core counts and spec frequency (field 0 and 1)
		for i := 0; i < 2; i++ {
			for j := len(fields[i].Values); j < len(nonavxFreqs); j++ {
				pad := ""
				if i == 0 {
					pad = strconv.Itoa(j + 1)
				}
				fields[i].Values = append(fields[i].Values, pad)
			}
		}
		for i := 0; i < len(nonavxFreqs); i++ {
			fields[2].Values = append(fields[2].Values, fmt.Sprintf("%.1f", nonavxFreqs[i]))
		}
		for i := 0; i < len(avx128Freqs); i++ {
			fields[3].Values = append(fields[3].Values, fmt.Sprintf("%.1f", avx128Freqs[i]))
		}
		for i := 0; i < len(avx256Freqs); i++ {
			fields[4].Values = append(fields[4].Values, fmt.Sprintf("%.1f", avx256Freqs[i]))
		}
		for i := 0; i < len(avx512Freqs); i++ {
			fields[5].Values = append(fields[5].Values, fmt.Sprintf("%.1f", avx512Freqs[i]))
		}
	}
	// pad frequency fields with empty string
	for i := 2; i < len(fields); i++ {
		for j := len(fields[i].Values); j < len(fields[0].Values); j++ {
			fields[i].Values = append(fields[i].Values, "")
		}
	}
	return fields
}

func memoryLatencyTableValues(outputs map[string]script.ScriptOutput) []Field {
	fields := []Field{
		{Name: "Latency (ns)"},
		{Name: "Bandwidth (GB/s)"},
	}
	/* MLC Output:
	Inject	Latency	Bandwidth
	Delay	(ns)	MB/sec
	==========================
	 00000	261.65	 225060.9
	 00002	261.63	 225040.5
	 00008	261.54	 225073.3
	 ...
	*/
	latencyBandwidthPairs := valsArrayFromRegexSubmatch(outputs[script.MemoryBandwidthAndLatencyScriptName].Stdout, `\s*[0-9]*\s*([0-9]*\.[0-9]+)\s*([0-9]*\.[0-9]+)`)
	for _, latencyBandwidth := range latencyBandwidthPairs {
		latency := latencyBandwidth[0]
		bandwidth, err := strconv.ParseFloat(latencyBandwidth[1], 32)
		if err != nil {
			slog.Error(fmt.Sprintf("Unable to convert bandwidth to float: %s", latencyBandwidth[1]))
			continue
		}
		// insert into beginning of list
		fields[0].Values = append([]string{latency}, fields[0].Values...)
		fields[1].Values = append([]string{fmt.Sprintf("%.1f", bandwidth/1000)}, fields[1].Values...)
	}
	return fields
}

func numaBandwidthTableValues(outputs map[string]script.ScriptOutput) []Field {
	fields := []Field{
		{Name: "Node"},
	}
	/* MLC Output:
			Numa node
	Numa node	     0	     1
	       0	175610.3	55579.7
	       1	55575.2	175656.7
	*/
	nodeBandwidthsPairs := valsArrayFromRegexSubmatch(outputs[script.NumaBandwidthScriptName].Stdout, `^\s+(\d)\s+(\d.*)$`)
	// add 1 field per numa node
	for _, nodeBandwidthsPair := range nodeBandwidthsPairs {
		fields = append(fields, Field{Name: nodeBandwidthsPair[0]})
	}
	// add rows
	for _, nodeBandwidthsPair := range nodeBandwidthsPairs {
		fields[0].Values = append(fields[0].Values, nodeBandwidthsPair[0])
		bandwidths := strings.Split(strings.TrimSpace(nodeBandwidthsPair[1]), "\t")
		if len(bandwidths) != len(nodeBandwidthsPairs) {
			slog.Warn(fmt.Sprintf("Mismatched number of bandwidths for numa node %s, %s", nodeBandwidthsPair[0], nodeBandwidthsPair[1]))
			return []Field{}
		}
		for i, bw := range bandwidths {
			val, err := strconv.ParseFloat(bw, 64)
			if err != nil {
				slog.Error(fmt.Sprintf("Unable to convert bandwidth to float: %s", bw))
				continue
			}
			fields[i+1].Values = append(fields[i+1].Values, fmt.Sprintf("%.1f", val/1000))
		}
	}
	return fields
}

func storagePerfTableValues(outputs map[string]script.ScriptOutput) []Field {
	storagePerfStats := storagePerfFromOutput(outputs)
	return []Field{
		{Name: "read IOPS", Values: []string{storagePerfStats.ReadIOPS}},
		{Name: "read Bandwidth", Values: []string{storagePerfStats.ReadBW}},
		{Name: "write IOPS", Values: []string{storagePerfStats.WriteIOPS}},
		{Name: "write Bandwidth", Values: []string{storagePerfStats.WriteBW}},
	}
}

// telemetry

func cpuUtilizationTableValues(outputs map[string]script.ScriptOutput) []Field {
	fields := []Field{
		{Name: "Time"},
		{Name: "CPU"},
		{Name: "CORE"},
		{Name: "SOCK"},
		{Name: "NODE"},
		{Name: "%usr"},
		{Name: "%nice"},
		{Name: "%sys"},
		{Name: "%iowait"},
		{Name: "%irq"},
		{Name: "%soft"},
		{Name: "%steal"},
		{Name: "%guest"},
		{Name: "%gnice"},
		{Name: "%idle"},
	}
	reStat := regexp.MustCompile(`^(\d\d:\d\d:\d\d)\s+(\d+)\s+(\d+)\s+(\d+)\s+(-*\d+)\s+(\d+\.\d+)\s+(\d+\.\d+)\s+(\d+\.\d+)\s+(\d+\.\d+)\s+(\d+\.\d+)\s+(\d+\.\d+)\s+(\d+\.\d+)\s+(\d+\.\d+)\s+(\d+\.\d+)\s+(\d+\.\d+)$`)
	for _, line := range strings.Split(outputs[script.MpstatScriptName].Stdout, "\n") {
		match := reStat.FindStringSubmatch(line)
		if len(match) == 0 {
			continue
		}
		for i := range fields {
			fields[i].Values = append(fields[i].Values, match[i+1])
		}
	}
	return fields
}

func averageCPUUtilizationTableValues(outputs map[string]script.ScriptOutput) []Field {
	fields := []Field{
		{Name: "Time"},
		{Name: "%usr"},
		{Name: "%nice"},
		{Name: "%sys"},
		{Name: "%iowait"},
		{Name: "%irq"},
		{Name: "%soft"},
		{Name: "%steal"},
		{Name: "%guest"},
		{Name: "%gnice"},
		{Name: "%idle"},
	}
	reStat := regexp.MustCompile(`^(\d\d:\d\d:\d\d)\s+all\s+(\d+\.\d+)\s+(\d+\.\d+)\s+(\d+\.\d+)\s+(\d+\.\d+)\s+(\d+\.\d+)\s+(\d+\.\d+)\s+(\d+\.\d+)\s+(\d+\.\d+)\s+(\d+\.\d+)\s+(\d+\.\d+)$`)
	for _, line := range strings.Split(outputs[script.MpstatScriptName].Stdout, "\n") {
		match := reStat.FindStringSubmatch(line)
		if len(match) == 0 {
			continue
		}
		for i := range fields {
			fields[i].Values = append(fields[i].Values, match[i+1])
		}
	}
	return fields
}

func irqRateTableValues(outputs map[string]script.ScriptOutput) []Field {
	fields := []Field{
		{Name: "Time"},
		{Name: "CPU"},
		{Name: "HI/s"},
		{Name: "TIMER/s"},
		{Name: "NET_TX/s"},
		{Name: "NET_RX/s"},
		{Name: "BLOCK/s"},
		{Name: "IRQ_POLL/s"},
		{Name: "TASKLET/s"},
		{Name: "SCHED/s"},
		{Name: "HRTIMER/s"},
		{Name: "RCU/s"},
	}
	reStat := regexp.MustCompile(`^(\d\d:\d\d:\d\d)\s+(\d+)\s+(\d+\.\d+)\s+(\d+\.\d+)\s+(\d+\.\d+)\s+(\d+\.\d+)\s+(\d+\.\d+)\s+(\d+\.\d+)\s+(\d+\.\d+)\s+(\d+\.\d+)\s+(\d+\.\d+)\s+(\d+\.\d+)$`)
	for _, line := range strings.Split(outputs[script.MpstatScriptName].Stdout, "\n") {
		match := reStat.FindStringSubmatch(line)
		if len(match) == 0 {
			continue
		}
		for i := range fields {
			fields[i].Values = append(fields[i].Values, match[i+1])
		}
	}
	return fields
}

func driveStatsTableValues(outputs map[string]script.ScriptOutput) []Field {
	fields := []Field{
		{Name: "Time"},
		{Name: "Device"},
		{Name: "tps"},
		{Name: "kB_read/s"},
		{Name: "kB_wrtn/s"},
		{Name: "kB_dscd/s"},
	}
	// the time is on its own line, so we need to keep track of it
	reTime := regexp.MustCompile(`^\d\d\d\d-\d\d-\d\dT(\d\d:\d\d:\d\d)`)
	// don't capture the last three vals: "kB_read","kB_wrtn","kB_dscd" -- they aren't the same scale as the others
	reStat := regexp.MustCompile(`^(\w+)\s*(\d+.\d+)\s*(\d+.\d+)\s*(\d+.\d+)\s*(\d+.\d+)\s*\d+\s*\d+\s*\d+$`)
	var time string
	for _, line := range strings.Split(outputs[script.IostatScriptName].Stdout, "\n") {
		match := reTime.FindStringSubmatch(line)
		if len(match) > 0 {
			time = match[1]
			continue
		}
		match = reStat.FindStringSubmatch(line)
		if len(match) > 0 {
			fields[0].Values = append(fields[0].Values, time)
			for i := range fields[1:] {
				fields[i+1].Values = append(fields[i+1].Values, match[i+1])
			}
		}
	}
	return fields
}

func networkStatsTableValues(outputs map[string]script.ScriptOutput) []Field {
	fields := []Field{
		{Name: "Time"},
		{Name: "IFACE"},
		{Name: "rxpck/s"},
		{Name: "txpck/s"},
		{Name: "rxkB/s"},
		{Name: "txkB/s"},
	}
	// don't capture the last four vals: "rxcmp/s","txcmp/s","rxcmt/s","%ifutil" -- obscure more important vals
	reStat := regexp.MustCompile(`^(\d+:\d+:\d+)\s*(\w*)\s*(\d+.\d+)\s*(\d+.\d+)\s*(\d+.\d+)\s*(\d+.\d+)\s*\d+.\d+\s*\d+.\d+\s*\d+.\d+\s*\d+.\d+$`)
	for _, line := range strings.Split(outputs[script.SarNetworkScriptName].Stdout, "\n") {
		match := reStat.FindStringSubmatch(line)
		if len(match) == 0 {
			continue
		}
		for i := range fields {
			fields[i].Values = append(fields[i].Values, match[i+1])
		}
	}
	return fields
}

func memoryStatsTableValues(outputs map[string]script.ScriptOutput) []Field {
	fields := []Field{
		{Name: "Time"},
		{Name: "free"},
		{Name: "avail"},
		{Name: "used"},
		{Name: "buffers"},
		{Name: "cache"},
		{Name: "commit"},
		{Name: "active"},
		{Name: "inactive"},
		{Name: "dirty"},
	}
	reStat := regexp.MustCompile(`^(\d+:\d+:\d+)\s*(\d+)\s*(\d+)\s*(\d+)\s*\d+\.\d+\s*(\d+)\s*(\d+)\s*(\d+)\s*\d+\.\d+\s*(\d+)\s*(\d+)\s*(\d+)$`)
	for _, line := range strings.Split(outputs[script.SarMemoryScriptName].Stdout, "\n") {
		match := reStat.FindStringSubmatch(line)
		if len(match) == 0 {
			continue
		}
		for i := range fields {
			fields[i].Values = append(fields[i].Values, match[i+1])
		}
	}
	return fields
}

func powerStatsTableValues(outputs map[string]script.ScriptOutput) []Field {
	fields := []Field{
		{Name: "Time"},
		{Name: "Package"},
		{Name: "DRAM"},
	}
	reStat := regexp.MustCompile(`^(\d\d:\d\d:\d\d)\s*(\d+\.\d+)\s*(\d+\.\d+)$`)
	for _, line := range strings.Split(outputs[script.TurbostatScriptName].Stdout, "\n") {
		match := reStat.FindStringSubmatch(line)
		if len(match) == 0 {
			continue
		}
		for i := range fields {
			fields[i].Values = append(fields[i].Values, match[i+1])
		}
	}
	return fields
}

func codePathFrequencyTableValues(outputs map[string]script.ScriptOutput) []Field {
	fields := []Field{
		{Name: "System Paths", Values: []string{systemFoldedFromOutput(outputs)}},
		{Name: "Java Paths", Values: []string{javaFoldedFromOutput(outputs)}},
	}
	return fields
}

func kernelLockAnalysisTableValues(outputs map[string]script.ScriptOutput) []Field {
	fields := []Field{
		{Name: "Hotspot without Callstack", Values: []string{sectionValueFromOutput(outputs, "perf_hotspot_no_children")}},
		{Name: "Hotspot with Callstack", Values: []string{sectionValueFromOutput(outputs, "perf_hotspot_callgraph")}},
		{Name: "Cache2Cache without Callstack", Values: []string{sectionValueFromOutput(outputs, "perf_c2c_no_children")}},
		{Name: "Cache2Cache with CallStack", Values: []string{sectionValueFromOutput(outputs, "perf_c2c_callgraph")}},
		{Name: "Lock Contention", Values: []string{sectionValueFromOutput(outputs, "perf_lock_contention")}},
	}
	return fields
}<|MERGE_RESOLUTION|>--- conflicted
+++ resolved
@@ -536,8 +536,8 @@
 		ScriptNames: []string{
 			script.NumaBandwidthScriptName,
 		},
-<<<<<<< HEAD
-		FieldsFunc: numaBandwidthTableValues},
+		NoDataFound: "No NUMA bandwidth data found. Please see the GitHub repository README for instructions on how to install Intel Memory Latency Checker (mlc).",
+		FieldsFunc:  numaBandwidthTableValues},
 	StoragePerfTableName: {
 		Name:      StoragePerfTableName,
 		MenuLabel: StoragePerfTableName,
@@ -546,10 +546,6 @@
 			script.StoragePerfScriptName,
 		},
 		FieldsFunc: storagePerfTableValues},
-=======
-		NoDataFound: "No NUMA bandwidth data found. Please see the GitHub repository README for instructions on how to install Intel Memory Latency Checker (mlc).",
-		FieldsFunc:  numaBandwidthTableValues},
->>>>>>> 13a92d2e
 	//
 	// telemetry tables
 	//
